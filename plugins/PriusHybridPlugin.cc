--- conflicted
+++ resolved
@@ -31,7 +31,6 @@
 
 namespace gazebo
 {
-
   class PriusHybridPluginPrivate
   {
     /// \enum DirectionType
@@ -202,12 +201,9 @@
     /// \brief Battery state-of-charge (percent, 0.0 - 1.0)
     public: double batteryCharge = 0.75;
 
-<<<<<<< HEAD
-=======
     /// \brief Battery charge threshold when it has to be recharged.
     public: const double batteryLowThreshold = 0.1;
 
->>>>>>> 29a6b118
     /// \brief Whether EV mode is on or off.
     public: bool evMode = false;
 
@@ -590,7 +586,6 @@
   this->dataPtr->logger.reset(new priuscup::PriusLogger(
         "/tmp/prius_data.txt", 20));
   this->dataPtr->logger->Start();
-
 }
 
 /////////////////////////////////////////////////
@@ -1153,14 +1148,10 @@
     consoleMsg.add_data(this->dataPtr->odom);
 
     // EV mode
-<<<<<<< HEAD
-    this->dataPtr->evMode ? consoleMsg.add_data(1.0) : consoleMsg.add_data(0.0);
-=======
     // this->dataPtr->evMode ? consoleMsg.add_data(1.0) : consoleMsg.add_data(0.0);
 
     // Battery state
     // consoleMsg.add_data(this->dataPtr->batteryCharge);
->>>>>>> 29a6b118
 
     this->dataPtr->consolePub.Publish(consoleMsg);
 
