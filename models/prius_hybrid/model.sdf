--- conflicted
+++ resolved
@@ -164,7 +164,7 @@
     </link>
 
     <link name="steering_wheel">
-      <pose>0.44 -0.717609 0.938807 -0.87 0 0</pose>
+      <pose>0.357734 -0.627868 0.988243 -1.302101 0 0</pose>
       <inertial>
         <mass>1.0</mass>
         <inertia>
@@ -179,8 +179,8 @@
       <collision name="collision">
         <geometry>
           <cylinder>
-            <radius>0.16</radius>
-            <length>0.01</length>
+            <radius>0.178172</radius>
+            <length>0.041845</length>
           </cylinder>
         </geometry>
         <surface>
@@ -192,11 +192,16 @@
         </surface>
       </collision>
       <visual name="visual">
-        <geometry>
-          <cylinder>
-            <radius>0.16</radius>
-            <length>0.01</length>
-          </cylinder>
+        <pose>0 0 0 1.302101 0 0</pose>
+        <geometry>
+          <mesh>
+            <uri>model://prius_hybrid/meshes/Hybrid.obj</uri>
+            <scale>0.01 0.01 0.01</scale>
+            <submesh>
+              <name>Steering_Wheel</name>
+              <center>true</center>
+            </submesh>
+          </mesh>
         </geometry>
       </visual>
     </link>
@@ -256,52 +261,6 @@
       </collision>
     </link>
 
-<<<<<<< HEAD
-=======
-    <link name="steering_wheel">
-      <pose>0.357734 -0.627868 0.988243 -1.302101 0 0</pose>
-      <inertial>
-        <mass>1.0</mass>
-        <inertia>
-          <ixx>0.14583300</ixx>
-          <ixy>0</ixy>
-          <ixz>0</ixz>
-          <iyy>0.14583300</iyy>
-          <iyz>0</iyz>
-          <izz>0.12500000</izz>
-        </inertia>
-      </inertial>
-      <collision name="collision">
-        <geometry>
-          <cylinder>
-            <radius>0.178172</radius>
-            <length>0.041845</length>
-          </cylinder>
-        </geometry>
-        <surface>
-          <contact>
-            <ode>
-              <min_depth>0.003</min_depth>
-            </ode>
-          </contact>
-        </surface>
-      </collision>
-      <visual name="visual">
-        <pose>0 0 0 1.302101 0 0</pose>
-        <geometry>
-          <mesh>
-            <uri>model://prius_hybrid/meshes/Hybrid.obj</uri>
-            <scale>0.01 0.01 0.01</scale>
-            <submesh>
-              <name>Steering_Wheel</name>
-              <center>true</center>
-            </submesh>
-          </mesh>
-        </geometry>
-      </visual>
-    </link>
-
->>>>>>> da2b4f83
     <link name="front_right_wheel">
       <pose>-0.76 -1.41 0.3 0 0 0</pose>
       <inertial>
@@ -467,11 +426,7 @@
     </link>
 
     <joint type="universal" name="front_left_combined_joint">
-<<<<<<< HEAD
       <pose>0 0 0 -0.08726646259971647 0 0</pose>
-=======
-      <pose>-0.07 0.0 0.0 0 0 0</pose>
->>>>>>> da2b4f83
       <child>front_left_wheel</child>
       <parent>chassis</parent>
       <axis>
@@ -491,11 +446,7 @@
     </joint>
 
     <joint type="universal" name="front_right_combined_joint">
-<<<<<<< HEAD
       <pose>0 0 0 -0.08726646259971647 0 0</pose>
-=======
-      <pose>0.07 0.0 0.0 0 0 0</pose>
->>>>>>> da2b4f83
       <child>front_right_wheel</child>
       <parent>chassis</parent>
       <axis>
@@ -515,7 +466,6 @@
     </joint>
 
     <joint type="revolute" name="rear_left_wheel_joint">
-      <pose>-0.07 0.0 0.0 0 0 0</pose>
       <child>rear_left_wheel</child>
       <parent>chassis</parent>
       <axis>
@@ -526,7 +476,6 @@
       </axis>
     </joint>
     <joint type="revolute" name="rear_right_wheel_joint">
-      <pose>0.07 0.0 0.0 0 0 0</pose>
       <child>rear_right_wheel</child>
       <parent>chassis</parent>
       <axis>
